--- conflicted
+++ resolved
@@ -1,479 +1,188 @@
-# src/nf_llm/service.py
-"""
-Thin service layer that the API (or any other client) can call.
-Keeps LineupOptimizer details out of the HTTP layer.
-"""
-
-import os
-from pathlib import Path
-from typing import Any
-
-import pandas as pd
-
-from nf_llm.data_io import preprocess_data
-from nf_llm.optimizer import LineupOptimizer
-
-
-<<<<<<< HEAD
-def _infer_slate_id(csv_file: Path, df: pd.DataFrame) -> str:
-    """Derive a slate identifier from the salary CSV.
-
-    The first preference is a ``slate_id`` column within the CSV. If that is
-    absent, we fall back to parsing the filename. Files produced by the DK
-    collector follow the ``<slate_id>_raw.csv`` convention, so trimming the
-    ``_raw`` suffix yields a usable identifier.
-    """
-
-    for col in df.columns:
-        if col.lower() == "slate_id" and not df[col].isna().all():
-            value = df[col].iloc[0]
-            if isinstance(value, str) and value:
-                return value
-
-    name = csv_file.stem
-    if name.endswith("_raw"):
-        name = name[:-4]
-    if not name:
-        raise ValueError("Unable to infer slate_id from salary CSV")
-    return name
-
-
-def build_lineups(
-    csv_path: str,
-    constraints: dict[str, Any],
-) -> tuple[list[dict], str]:
-=======
-def build_lineups(
-    csv_path: str,
-    slate_id: str,
-    constraints: dict[str, Any],
-) -> tuple[int, list[dict]]:
->>>>>>> 415b161c
-    """
-    Parameters
-    ----------
-    csv_path : str
-        Path to the player CSV (relative or absolute).
-<<<<<<< HEAD
-=======
-    slate_id : str
-        Identifier you care about (passed through for logging; optimiser ignores it for now).
->>>>>>> 415b161c
-    constraints : dict
-        Same structure Streamlit already builds: num_lineups, max_exposure, must_include, etc.
-
-    Returns
-    -------
-<<<<<<< HEAD
-    tuple[list[dict], str]
-        Generated lineups and the inferred ``slate_id``
-=======
-    tuple[int, list[dict]]
-        Run identifier and JSON-serialisable line-ups
->>>>>>> 415b161c
-    """
-    # --- 1. Load data ---
-    csv_file = Path(csv_path)
-    if not csv_file.exists():
-        raise FileNotFoundError(f"CSV not found: {csv_file}")
-
-    df = pd.read_csv(csv_file)
-<<<<<<< HEAD
-    slate_id = _infer_slate_id(csv_file, df)
-=======
->>>>>>> 415b161c
-    df = preprocess_data(df)
-
-    # --- 2. Run optimiser ---
-    opt = LineupOptimizer(df)
-    lineups = opt.generate_lineups(constraints=constraints)
-
-<<<<<<< HEAD
-    # --- 3. Return generated lineups with slate identifier ---
-    return lineups, slate_id
-
-
-def get_undervalued_players_data(
-    csv_path: str, top_n: int = 5
-) -> dict[str, list[dict]]:
-    """
-    Get most undervalued players by position.
-
-    Parameters
-    ----------
-    csv_path : str
-        Path to the player CSV file
-    top_n : int
-        Number of top players per position to return
-
-    Returns
-    -------
-    dict
-        Dictionary with position keys and lists of player data
-    """
-    # Load and preprocess data
-    csv_file = Path(csv_path)
-    if not csv_file.exists():
-        raise FileNotFoundError(f"CSV not found: {csv_file}")
-
-    df = pd.read_csv(csv_path)
-    df = preprocess_data(df)
-
-    undervalued = {}
-    for position in ["QB", "RB", "WR", "TE", "DST"]:
-        position_data = df[df["player_position_id"] == position].sort_values(
-            "value", ascending=False
-        )
-        # Convert to list of dicts for JSON serialization
-        players_list = position_data.head(top_n)[
-            ["player_name", "team", "salary", "projected_points", "value"]
-        ].to_dict("records")
-        undervalued[position] = players_list
-
-    return undervalued
-
-
-def benchmark_optimization(
-    csv_path: str,
-    slate_id: str,
-    constraints: dict[str, Any] = None,
-    test_counts: list[int] = None,
-) -> dict[str, Any]:
-    """
-    Benchmark different scenario counts to find optimal performance/quality trade-off.
-    
-    Parameters
-    ----------
-    csv_path : str
-        Path to the player CSV file
-    slate_id : str
-        Identifier for the slate (for logging)
-    constraints : dict, optional
-        Optimization constraints
-    test_counts : list, optional
-        List of scenario counts to test (default: [10, 25, 50, 75, 100])
-    
-    Returns
-    -------
-    dict
-        Benchmark results with performance metrics for each scenario count
-    """
-    # Load data
-    csv_file = Path(csv_path)
-    if not csv_file.exists():
-        raise FileNotFoundError(f"CSV not found: {csv_file}")
-
-    df = pd.read_csv(csv_file)
-    df = preprocess_data(df)
-
-    # Run benchmark
-    opt = LineupOptimizer(df)
-=======
-    # --- 3. Persist run for later export (optional) ---
-    run_id = 1  # Default fallback
-    try:
-        import duckdb
-
-        db_url = os.getenv("DATABASE_URL", "duckdb:////app/data/nf_llm.duckdb")
-        db_path = db_url.replace("duckdb:///", "")
-        con = duckdb.connect(database=db_path)
-        con.execute(
-            "CREATE TABLE IF NOT EXISTS optimizer_lineups (lineup_id INT, run_id INT, slate_id TEXT)"
-        )
-        con.execute(
-            "CREATE TABLE IF NOT EXISTS optimizer_lineup_players (lineup_id INT, slot TEXT, player_id INT)"
-        )
-        run_id = con.execute("SELECT COALESCE(MAX(run_id), 0) + 1 FROM optimizer_lineups").fetchone()[0]
-
-        for idx, lineup in enumerate(lineups, start=1):
-            con.execute(
-                "INSERT INTO optimizer_lineups VALUES (?, ?, ?)", [idx, run_id, slate_id]
-            )
-            for slot, player in lineup.items():
-                pid = int(player.get("player_id", 0))
-                con.execute(
-                    "INSERT INTO optimizer_lineup_players VALUES (?, ?, ?)",
-                    [idx, slot, pid],
-                )
-        con.close()
-        print(f"Successfully persisted run {run_id} to database")
-    except Exception as e:
-        print(f"Database persistence failed (continuing without): {e}")
-        # Generate a timestamp-based run_id as fallback
-        import time
-        run_id = int(time.time())
-
-    # --- 4. Return run_id and lineups ---
-    return run_id, lineups
-
-
-def get_undervalued_players_data(
-    csv_path: str, top_n: int = 5
-) -> dict[str, list[dict]]:
-    """
-    Get most undervalued players by position.
-
-    Parameters
-    ----------
-    csv_path : str
-        Path to the player CSV file
-    top_n : int
-        Number of top players per position to return
-
-    Returns
-    -------
-    dict
-        Dictionary with position keys and lists of player data
-    """
-    # Load and preprocess data
-    csv_file = Path(csv_path)
-    if not csv_file.exists():
-        raise FileNotFoundError(f"CSV not found: {csv_file}")
-
-    df = pd.read_csv(csv_path)
-    df = preprocess_data(df)
-
-    undervalued = {}
-    for position in ["QB", "RB", "WR", "TE", "DST"]:
-        position_data = df[df["player_position_id"] == position].sort_values(
-            "value", ascending=False
-        )
-        # Convert to list of dicts for JSON serialization
-        players_list = position_data.head(top_n)[
-            ["player_name", "team", "salary", "projected_points", "value"]
-        ].to_dict("records")
-        undervalued[position] = players_list
-
-    return undervalued
-
-
-def benchmark_optimization(
-    csv_path: str,
-    slate_id: str,
-    constraints: dict[str, Any] = None,
-    test_counts: list[int] = None,
-) -> dict[str, Any]:
-    """
-    Benchmark different scenario counts to find optimal performance/quality trade-off.
-    
-    Parameters
-    ----------
-    csv_path : str
-        Path to the player CSV file
-    slate_id : str
-        Identifier for the slate (for logging)
-    constraints : dict, optional
-        Optimization constraints
-    test_counts : list, optional
-        List of scenario counts to test (default: [10, 25, 50, 75, 100])
-    
-    Returns
-    -------
-    dict
-        Benchmark results with performance metrics for each scenario count
-    """
-    # Load data
-    csv_file = Path(csv_path)
-    if not csv_file.exists():
-        raise FileNotFoundError(f"CSV not found: {csv_file}")
-
-    df = pd.read_csv(csv_file)
-    df = preprocess_data(df)
-
-    # Run benchmark
-    opt = LineupOptimizer(df)
->>>>>>> 415b161c
-    results = opt.benchmark_scenario_counts(
-        constraints=constraints or {},
-        test_counts=test_counts
-    )
-
-    return results
-
-
-def _load_dk_player_ids(slate_id: str) -> set[str]:
-    """Load DraftKings player identifiers for a slate.
-
-    Looks for a raw DraftKings salary file produced by the data collectors
-    and returns a set of player identifiers. We include multiple identifier
-    columns (playerId, playerDkId, draftableId) to be tolerant of whichever
-    ID DraftKings requires for uploads.
-    """
-
-    base_dir = Path(os.getenv("DK_SALARIES_DIR", "data/raw/dk_salaries"))
-    salary_file = base_dir / f"{slate_id}_raw.csv"
-    if not salary_file.exists():
-        raise FileNotFoundError(f"Slate data not found: {salary_file}")
-
-    df = pd.read_csv(salary_file, dtype=str)
-    valid_ids: set[str] = set()
-    for col in ["playerId", "playerDkId", "draftableId"]:
-        if col in df.columns:
-            valid_ids.update(df[col].dropna().astype(str))
-    return valid_ids
-
-
-def export_dk_csv(slate_id: str, lineups: list[list[str]]) -> tuple[str, list[int]]:
-    """Validate lineups and produce a DraftKings upload CSV.
-
-    Parameters
-    ----------
-    slate_id : str
-        Identifier for the DraftKings slate. Used to locate salary data and
-        validate player IDs.
-    lineups : list[list[str]]
-        Each inner list contains nine DraftKings player IDs in roster order.
-
-    Returns
-    -------
-    tuple[str, list[int]]
-        The CSV content as a string and a list of 1-based indices for any
-        invalid lineups.
-    """
-
-    valid_ids = _load_dk_player_ids(slate_id)
-
-    header = ["QB", "RB", "RB", "WR", "WR", "WR", "TE", "FLEX", "DST"]
-    csv_lines = [",".join(header)]
-    invalid: list[int] = []
-
-    for idx, lineup in enumerate(lineups, start=1):
-        if len(lineup) != 9 or any(pid not in valid_ids for pid in lineup):
-            invalid.append(idx)
-            continue
-        csv_lines.append(",".join(lineup))
-
-    csv_content = "\n".join(csv_lines) + ("\n" if csv_lines else "")
-    return csv_content, invalid
-
-<<<<<<< HEAD
-=======
-
-def export_run_dk_csv(run_id: int) -> tuple[str, str]:
-    """Build a DraftKings CSV for a stored optimiser run.
-
-    Parameters
-    ----------
-    run_id:
-        Identifier for the optimiser run whose lineups should be exported.
-
-    Returns
-    -------
-    tuple[str, str]
-        CSV content and the associated ``slate_id``.
-
-    Raises
-    ------
-    FileNotFoundError
-        If the run contains no lineups.
-    ValueError
-        If the run spans multiple slates, has missing slots or players
-        missing a DraftKings mapping.
-    """
-
-    try:
-        import duckdb
-
-        db_url = os.getenv("DATABASE_URL", "duckdb:////app/data/nf_llm.duckdb")
-        db_path = db_url.replace("duckdb:///", "")
-        con = duckdb.connect(database=db_path)
-
-        lineups_df = con.execute(
-            "SELECT lineup_id, slate_id FROM optimizer_lineups WHERE run_id = ?",
-            [run_id],
-        ).fetchdf()
-
-        if lineups_df.empty:
-            raise FileNotFoundError(f"No lineups for run {run_id}")
-
-        if lineups_df["slate_id"].nunique() > 1:
-            raise ValueError("multiple slates in run")
-
-        slate_id = str(lineups_df["slate_id"].iloc[0])
-        lineup_ids = lineups_df["lineup_id"].tolist()
-
-        salary_df = con.execute(
-            """
-            SELECT player_id, dk_player_id
-            FROM (
-                SELECT
-                    player_id,
-                    dk_player_id,
-                    pos,
-                    ROW_NUMBER() OVER (
-                        PARTITION BY player_id
-                        ORDER BY (pos = 'FLEX')
-                    ) AS rn
-                FROM salaries
-                WHERE slate_id = ?
-            )
-            WHERE rn = 1
-            """,
-            [slate_id],
-        ).fetchdf()
-
-        salary_map = {
-            int(row.player_id): str(row.dk_player_id) for row in salary_df.itertuples()
-        }
-
-        placeholders = ",".join("?" for _ in lineup_ids)
-        players_df = con.execute(
-            f"SELECT lineup_id, slot, player_id FROM optimizer_lineup_players "
-            f"WHERE lineup_id IN ({placeholders})",
-            lineup_ids,
-        ).fetchdf()
-
-        missing_players = sorted(
-            {
-                int(pid)
-                for pid in players_df["player_id"].tolist()
-                if int(pid) not in salary_map
-            }
-        )
-        if missing_players:
-            raise ValueError(
-                "unmapped player to dk_player_id: " + ",".join(map(str, missing_players))
-            )
-
-        slot_order = ["QB", "RB1", "RB2", "WR1", "WR2", "WR3", "TE", "FLEX", "DST"]
-        lineups: dict[int, dict[str, str]] = {lid: {} for lid in lineup_ids}
-        rb_counts: dict[int, int] = {lid: 0 for lid in lineup_ids}
-        wr_counts: dict[int, int] = {lid: 0 for lid in lineup_ids}
-        for row in players_df.itertuples():
-            slot = row.slot
-            if slot == "RB":
-                rb_counts[row.lineup_id] += 1
-                slot = f"RB{rb_counts[row.lineup_id]}"
-            elif slot == "WR":
-                wr_counts[row.lineup_id] += 1
-                slot = f"WR{wr_counts[row.lineup_id]}"
-            lineups[row.lineup_id][slot] = salary_map[int(row.player_id)]
-
-        expected = set(slot_order)
-        for lid, slots in lineups.items():
-            actual = set(slots.keys())
-            if actual != expected:
-                missing = ",".join(sorted(expected - actual)) or "none"
-                extra = ",".join(sorted(actual - expected)) or "none"
-                raise ValueError(
-                    f"slot mismatch in lineup {lid}: missing {missing}; extra {extra}"
-                )
-
-        header_display = ["QB", "RB", "RB", "WR", "WR", "WR", "TE", "FLEX", "DST"]
-        csv_lines = [",".join(header_display)]
-        for lid in lineup_ids:
-            slots = lineups[lid]
-            csv_lines.append(",".join(slots[slot] for slot in slot_order))
-
-        con.close()
-
-        return "\n".join(csv_lines) + "\n", slate_id
-
-    except Exception as e:
-        # Fallback: Database not available, return helpful error
-        print(f"Database export failed: {e}")
-        raise FileNotFoundError(
-            f"Export unavailable - run {run_id} not found in database. "
-            "Database persistence is currently disabled due to permission issues."
-        )
->>>>>>> 415b161c
+# src/nf_llm/service.py
+"""
+Thin service layer that the API (or any other client) can call.
+Keeps LineupOptimizer details out of the HTTP layer.
+"""
+
+import os
+from pathlib import Path
+from typing import Any
+
+import pandas as pd
+
+from nf_llm.data_io import preprocess_data
+from nf_llm.optimizer import LineupOptimizer
+
+
+def _infer_slate_id(csv_file: Path, df: pd.DataFrame) -> str:
+    """Derive a slate identifier from the salary CSV.
+
+    Preference order:
+      1) Non-empty `slate_id` column in the CSV (first row)
+      2) Filename: collectors use `<slate_id>_raw.csv`; trim `_raw`
+    """
+    for col in df.columns:
+        if col.lower() == "slate_id" and not df[col].isna().all():
+            value = df[col].iloc[0]
+            if isinstance(value, str) and value:
+                return value
+
+    name = csv_file.stem
+    if name.endswith("_raw"):
+        name = name[:-4]
+    if not name:
+        raise ValueError("Unable to infer slate_id from salary CSV")
+    return name
+
+
+def build_lineups(
+    csv_path: str,
+    constraints: dict[str, Any],
+) -> tuple[list[dict], str]:
+    """
+    Parameters
+    ----------
+    csv_path : str
+        Path to the player CSV (relative or absolute).
+    constraints : dict
+        Same structure Streamlit already builds: num_lineups, max_exposure,
+        must_include, etc.
+
+    Returns
+    -------
+    (lineups, slate_id) : tuple[list[dict], str]
+        Generated lineups and the inferred ``slate_id``.
+    """
+    # --- 1. Load data ---
+    csv_file = Path(csv_path)
+    if not csv_file.exists():
+        raise FileNotFoundError(f"CSV not found: {csv_file}")
+
+    raw_df = pd.read_csv(csv_file)
+    slate_id = _infer_slate_id(csv_file, raw_df)
+    df = preprocess_data(raw_df)
+
+    # --- 2. Run optimiser ---
+    opt = LineupOptimizer(df)
+    lineups = opt.generate_lineups(constraints=constraints)
+
+    # --- 3. Return generated lineups with slate identifier ---
+    return lineups, slate_id
+
+
+def get_undervalued_players_data(
+    csv_path: str, top_n: int = 5
+) -> dict[str, list[dict]]:
+    """
+    Get most undervalued players by position.
+
+    Parameters
+    ----------
+    csv_path : str
+        Path to the player CSV file
+    top_n : int
+        Number of top players per position to return
+
+    Returns
+    -------
+    dict
+        Dictionary with position keys and lists of player data
+    """
+    # Load and preprocess data
+    csv_file = Path(csv_path)
+    if not csv_file.exists():
+        raise FileNotFoundError(f"CSV not found: {csv_file}")
+
+    df = pd.read_csv(csv_path)
+    df = preprocess_data(df)
+
+    undervalued: dict[str, list[dict]] = {}
+    for position in ["QB", "RB", "WR", "TE", "DST"]:
+        position_data = df[df["player_position_id"] == position].sort_values(
+            "value", ascending=False
+        )
+        players_list = position_data.head(top_n)[
+            ["player_name", "team", "salary", "projected_points", "value"]
+        ].to_dict("records")
+        undervalued[position] = players_list
+
+    return undervalued
+
+
+def benchmark_optimization(
+    csv_path: str,
+    slate_id: str,
+    constraints: dict[str, Any] = None,
+    test_counts: list[int] = None,
+) -> dict[str, Any]:
+    """
+    Benchmark different scenario counts to find optimal performance/quality trade-off.
+    """
+    csv_file = Path(csv_path)
+    if not csv_file.exists():
+        raise FileNotFoundError(f"CSV not found: {csv_file}")
+
+    df = pd.read_csv(csv_file)
+    df = preprocess_data(df)
+
+    opt = LineupOptimizer(df)
+    results = opt.benchmark_scenario_counts(
+        constraints=constraints or {},
+        test_counts=test_counts,
+    )
+
+    return results
+
+
+def _load_dk_player_ids(slate_id: str) -> set[str]:
+    """Load DraftKings player identifiers for a slate.
+
+    Looks for a raw DraftKings salary file produced by the data collectors
+    and returns a set of player identifiers. We include multiple identifier
+    columns (playerId, playerDkId, draftableId) to be tolerant of whichever
+    ID DraftKings requires for uploads.
+    """
+    base_dir = Path(os.getenv("DK_SALARIES_DIR", "data/raw/dk_salaries"))
+    salary_file = base_dir / f"{slate_id}_raw.csv"
+    if not salary_file.exists():
+        raise FileNotFoundError(f"Slate data not found: {salary_file}")
+
+    df = pd.read_csv(salary_file, dtype=str)
+    valid_ids: set[str] = set()
+    for col in ["playerId", "playerDkId", "draftableId"]:
+        if col in df.columns:
+            valid_ids.update(df[col].dropna().astype(str))
+    return valid_ids
+
+
+def export_dk_csv(slate_id: str, lineups: list[list[str]]) -> tuple[str, list[int]]:
+    """Validate lineups and produce a DraftKings upload CSV.
+
+    Parameters
+    ----------
+    slate_id : str
+        Identifier for the DraftKings slate. Used to locate salary data and
+        validate player IDs.
+    lineups : list[list[str]]
+        Each inner list contains nine DraftKings player IDs in roster order.
+
+    Returns
+    -------
+    tuple[str, list[int]]
+        The CSV content as a string and a list of 1-based indices for any
+        invalid lineups.
+    """
+    valid_ids = _load_dk_player_ids(slate_id)
+
+    header = ["QB", "RB", "RB", "WR", "WR", "WR", "TE", "FLEX", "DST"]
+    csv_lines = [",".join(header)]
+    invalid: list[int] = []
+
+    for idx, lineup in enumerate(lineups, start=1):
+        if len(lineup) != 9 or any(pid not in valid_ids for pid in lineup):
+            invalid.append(idx)
+            continue
+        csv_lines.append(",".join(lineup))
+
+    csv_content = "\n".join(csv_lines) + ("\n" if csv_lines else "")
+    return csv_content, invalid